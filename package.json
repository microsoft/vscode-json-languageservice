{
  "name": "vscode-json-languageservice",
  "version": "5.1.0",
  "description": "Language service for JSON",
  "main": "./lib/umd/jsonLanguageService.js",
  "typings": "./lib/umd/jsonLanguageService",
  "module": "./lib/esm/jsonLanguageService.js",
  "author": "Microsoft Corporation",
  "repository": {
    "type": "git",
    "url": "https://github.com/Microsoft/vscode-json-languageservice"
  },
  "license": "MIT",
  "bugs": {
    "url": "https://github.com/Microsoft/vscode-json-languageservice"
  },
  "devDependencies": {
    "@types/mocha": "^9.1.1",
    "@types/node": "16.x",
    "@typescript-eslint/eslint-plugin": "^5.30.6",
    "@typescript-eslint/parser": "^5.30.6",
    "eslint": "^8.19.0",
    "mocha": "^10.0.0",
    "rimraf": "^3.0.2",
<<<<<<< HEAD
    "typescript": "^4.5.5",
    "json-schema-test-suite": "https://github.com/json-schema-org/JSON-Schema-Test-Suite.git#69acf52990b004240839ae19b4bec8fb01d50876"
=======
    "typescript": "^4.7.4"
>>>>>>> a13a29d4
  },
  "dependencies": {
    "jsonc-parser": "^3.1.0",
    "vscode-languageserver-textdocument": "^1.0.4",
    "vscode-languageserver-types": "^3.17.1",
    "vscode-nls": "^5.0.1",
    "vscode-uri": "^3.0.3"
  },
  "scripts": {
    "prepublishOnly": "npm run clean && npm run compile-esm && npm run test && npm run remove-sourcemap-refs",
    "postpublish": "node ./build/post-publish.js",
    "compile": "tsc -p ./src",
    "compile-esm": "tsc -p ./src/tsconfig.esm.json",
    "clean": "rimraf lib",
    "remove-sourcemap-refs": "node ./build/remove-sourcemap-refs.js",
    "watch": "tsc -w -p ./src",
    "pretest": "npm run compile",
    "test": "mocha",
    "posttest": "npm run lint",
    "coverage": "npx nyc -r lcov npm run test",
    "lint": "eslint src/**/*.ts",
    "install-types-next": "npm install vscode-languageserver-types@next -f -S && npm install vscode-languageserver-textdocument@next -f -S",
    "preversion": "npm test",
    "postversion": "git push && git push --tags",
    "sample": "npm run compile && node ./lib/umd/example/sample.js"
  }
}<|MERGE_RESOLUTION|>--- conflicted
+++ resolved
@@ -22,12 +22,8 @@
     "eslint": "^8.19.0",
     "mocha": "^10.0.0",
     "rimraf": "^3.0.2",
-<<<<<<< HEAD
-    "typescript": "^4.5.5",
+    "typescript": "^4.7.4",
     "json-schema-test-suite": "https://github.com/json-schema-org/JSON-Schema-Test-Suite.git#69acf52990b004240839ae19b4bec8fb01d50876"
-=======
-    "typescript": "^4.7.4"
->>>>>>> a13a29d4
   },
   "dependencies": {
     "jsonc-parser": "^3.1.0",
