--- conflicted
+++ resolved
@@ -1,11 +1,6 @@
 {
-<<<<<<< HEAD
   "name": "@bytemain/vscode-json-languageservice",
-  "version": "5.3.2-validation.1",
-=======
-  "name": "vscode-json-languageservice",
   "version": "5.3.8",
->>>>>>> 2907ea68
   "description": "Language service for JSON",
   "main": "./lib/umd/jsonLanguageService.js",
   "typings": "./lib/umd/jsonLanguageService",
