{
  "name": "vscode-json-languageservice",
  "version": "5.6.2",
  "description": "Language service for JSON",
  "main": "./lib/umd/jsonLanguageService.js",
  "typings": "./lib/umd/jsonLanguageService",
  "module": "./lib/esm/jsonLanguageService.js",
  "author": "Microsoft Corporation",
  "repository": {
    "type": "git",
    "url": "https://github.com/Microsoft/vscode-json-languageservice"
  },
  "license": "MIT",
  "bugs": {
    "url": "https://github.com/Microsoft/vscode-json-languageservice"
  },
  "devDependencies": {
    "@types/mocha": "^10.0.10",
    "@types/node": "22.x",
<<<<<<< HEAD
    "@typescript-eslint/eslint-plugin": "^8.44.1",
    "@typescript-eslint/parser": "^8.44.1",
    "eslint": "^9.36.0",
=======
    "@typescript-eslint/eslint-plugin": "^8.35.1",
    "@typescript-eslint/parser": "^8.33.0",
    "eslint": "^9.30.0",
>>>>>>> cab43107
    "json-schema-test-suite": "https://github.com/json-schema-org/JSON-Schema-Test-Suite.git#69acf52990b004240839ae19b4bec8fb01d50876",
    "mocha": "^11.7.2",
    "rimraf": "^6.0.1",
    "typescript": "^5.9.2"
  },
  "dependencies": {
    "jsonc-parser": "^3.3.1",
    "vscode-languageserver-textdocument": "^1.0.12",
    "vscode-languageserver-types": "^3.17.5",
    "vscode-uri": "^3.1.0",
    "@vscode/l10n": "^0.0.18"
  },
  "scripts": {
    "prepack": "npm run clean && npm run compile-esm && npm run test && npm run remove-sourcemap-refs",
    "compile": "tsc -p ./src",
    "compile-esm": "tsc -p ./src/tsconfig.esm.json",
    "clean": "rimraf lib",
    "remove-sourcemap-refs": "node ./build/remove-sourcemap-refs.js",
    "watch": "tsc -w -p ./src",
    "pretest": "npm run compile",
    "test": "mocha",
    "posttest": "npm run lint",
    "coverage": "npx nyc -r lcov npm run test",
    "lint": "eslint src/**/*.ts",
    "install-types-next": "npm install vscode-languageserver-types@next -f -S && npm install vscode-languageserver-textdocument@next -f -S",
    "sample": "npm run compile && node ./lib/umd/example/sample.js"
  }
}<|MERGE_RESOLUTION|>--- conflicted
+++ resolved
@@ -17,15 +17,9 @@
   "devDependencies": {
     "@types/mocha": "^10.0.10",
     "@types/node": "22.x",
-<<<<<<< HEAD
-    "@typescript-eslint/eslint-plugin": "^8.44.1",
-    "@typescript-eslint/parser": "^8.44.1",
+    "@typescript-eslint/eslint-plugin": "^8.45.0",
+    "@typescript-eslint/parser": "^8.45.0",
     "eslint": "^9.36.0",
-=======
-    "@typescript-eslint/eslint-plugin": "^8.35.1",
-    "@typescript-eslint/parser": "^8.33.0",
-    "eslint": "^9.30.0",
->>>>>>> cab43107
     "json-schema-test-suite": "https://github.com/json-schema-org/JSON-Schema-Test-Suite.git#69acf52990b004240839ae19b4bec8fb01d50876",
     "mocha": "^11.7.2",
     "rimraf": "^6.0.1",
