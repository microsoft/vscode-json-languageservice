/*---------------------------------------------------------------------------------------------
*  Copyright (c) Microsoft Corporation. All rights reserved.
*  Licensed under the MIT License. See License.txt in the project root for license information.
*--------------------------------------------------------------------------------------------*/

// import { TextEdit} from 'vscode-languageserver-textdocument';
import { createScanner, SyntaxKind, JSONScanner, FormattingOptions as JPFormattingOptions } from 'jsonc-parser';
import { TextDocument, TextEdit, FormattingOptions, Position, Range, TextDocumentContentChangeEvent, SortOptions } from '../jsonLanguageTypes';
import { format } from './format';
import { PropertyTree, Container } from './propertyTree';

<<<<<<< HEAD
export function sort(documentToSort: TextDocument, formattingOptions: FormattingOptions): TextEdit[] {
    const options = {
        tabSize: formattingOptions.tabSize ? formattingOptions.tabSize : 4,
        insertFinalNewline: formattingOptions.insertFinalNewline ? formattingOptions.insertFinalNewline : false,
        insertSpaces: formattingOptions.insertFinalNewline ? formattingOptions.insertFinalNewline : true,
=======
export function sort(documentToSort: TextDocument, formattingOptions: SortOptions): TextEdit[] {
    const options : FormattingOptions = { 
		...formattingOptions,
>>>>>>> fd2d5a3f
        keepLines: false, // keepLines must be false so that the properties are on separate lines for the sorting
    };

    const formattedJsonString: string = TextDocument.applyEdits(documentToSort, format(documentToSort, options, undefined));
    const formattedJsonDocument = TextDocument.create('test://test.json', 'json', 0, formattedJsonString);
    const jsonPropertyTree: PropertyTree = findJsoncPropertyTree(formattedJsonDocument);
    const sortedJsonDocument = sortJsoncDocument(formattedJsonDocument, jsonPropertyTree);
    const edits: TextEdit[] = format(sortedJsonDocument, options, undefined);
    const sortedAndFormattedJsonDocument = TextDocument.applyEdits(sortedJsonDocument, edits);
    return [TextEdit.replace(Range.create(Position.create(0, 0), documentToSort.positionAt(documentToSort.getText().length)), sortedAndFormattedJsonDocument)];
}

function findJsoncPropertyTree(formattedDocument: TextDocument) {

    const formattedString = formattedDocument.getText();
    const scanner: JSONScanner = createScanner(formattedString, false);

    // The tree that will be returned
    let rootTree: PropertyTree = new PropertyTree();
    // The tree where the current properties can be added as children
    let currentTree: PropertyTree | undefined = rootTree;
    // The tree representing the current property analyzed
    let currentProperty: PropertyTree | undefined = rootTree;
    // The tree representing the previous property analyzed
    let lastProperty: PropertyTree | undefined = rootTree;

    // The current scanned token
    let token: SyntaxKind | undefined = undefined;
    // Line number of the last token found
    let lastTokenLine: number = 0;
    // Total number of characters on the lines prior to current line 
    let numberOfCharactersOnPreviousLines: number = 0;

    // The last token scanned that is not trivial, nor a comment
    let lastNonTriviaNonCommentToken: SyntaxKind | undefined = undefined;
    // The second to last token scanned that is not trivial, nor a comment
    let secondToLastNonTriviaNonCommentToken: SyntaxKind | undefined = undefined;
    // Line number of last token that is not trivial, nor a comment
    let lineOfLastNonTriviaNonCommentToken: number = -1;
    // End index on its line of last token that is not trivial, nor a comment
    let endIndexOfLastNonTriviaNonCommentToken: number = -1;

    // Line number of the start of the range of current/next property
    let beginningLineNumber: number = 0;
    // Line number of the end of the range of current/next property
    let endLineNumber: number = 0;

    // Stack indicating whether we are inside of an object or an array
    let currentContainerStack: Container[] = [];

    // Boolean indicating that the current property end line number needs to be updated. Used only when block comments are encountered.
    let updateLastPropertyEndLineNumber: boolean = false;
    // Boolean indicating that the beginning line number should be updated. Used only when block comments are encountered. 
    let updateBeginningLineNumber: boolean = false;

    while ((token = scanner.scan()) !== SyntaxKind.EOF) {

        // In the case when a block comment has been encountered that starts on the same line as the comma ending a property, update the end line of that
        // property so that it covers the block comment. For example, if we have: 
        // 1. "key" : {}, /* some block
        // 2. comment */
        // Then, the end line of the property "key" should be line 2 not line 1
        if (updateLastPropertyEndLineNumber === true
            && token !== SyntaxKind.LineBreakTrivia
            && token !== SyntaxKind.Trivia
            && token !== SyntaxKind.LineCommentTrivia
            && token !== SyntaxKind.BlockCommentTrivia
            && currentProperty!.endLineNumber === undefined) {

            let endLineNumber = scanner.getTokenStartLine();
            // Update the end line number in the case when the last property visited is a container (object or array)
            if (secondToLastNonTriviaNonCommentToken === SyntaxKind.CloseBraceToken
                || secondToLastNonTriviaNonCommentToken === SyntaxKind.CloseBracketToken) {
                lastProperty!.endLineNumber = endLineNumber - 1;
            }
            // Update the end line number in the case when the last property visited is a simple property 
            else {
                currentProperty!.endLineNumber = endLineNumber - 1;
            }
            beginningLineNumber = endLineNumber;
            updateLastPropertyEndLineNumber = false;
        }

        // When a block comment follows an open brace or an open bracket, that block comment should be associated to that brace or bracket, not the property below it. For example, for:
        // 1. { /*
        // 2. ... */
        // 3. "key" : {}
        // 4. }
        // Instead of associating the block comment to the property on line 3, it is associate to the property on line 1
        if (updateBeginningLineNumber === true
            && token !== SyntaxKind.LineBreakTrivia
            && token !== SyntaxKind.Trivia
            && token !== SyntaxKind.LineCommentTrivia
            && token !== SyntaxKind.BlockCommentTrivia) {
            beginningLineNumber = scanner.getTokenStartLine();
            updateBeginningLineNumber = false;
        }

        // Update the number of characters on all the previous lines each time the new token is on a different line to the previous token
        if (scanner.getTokenStartLine() !== lastTokenLine) {
            for (let i = lastTokenLine; i < scanner.getTokenStartLine(); i++) {
                const lengthOfLine = formattedDocument.getText(Range.create(Position.create(i, 0), Position.create(i + 1, 0))).length;
                numberOfCharactersOnPreviousLines = numberOfCharactersOnPreviousLines + lengthOfLine;
            }
            lastTokenLine = scanner.getTokenStartLine();
        }

        switch (token) {

            // When a string is found, if it follows an open brace or a comma token and it is within an object, then it corresponds to a key name, not a simple string
            case SyntaxKind.StringLiteral: {
                if ((lastNonTriviaNonCommentToken === undefined
                    || lastNonTriviaNonCommentToken === SyntaxKind.OpenBraceToken
                    || (lastNonTriviaNonCommentToken === SyntaxKind.CommaToken
                        && currentContainerStack[currentContainerStack.length - 1] === Container.Object))) {

                    // In that case create the child property which starts at beginningLineNumber, add it to the current tree
                    const childProperty: PropertyTree = new PropertyTree(scanner.getTokenValue(), beginningLineNumber);
                    lastProperty = currentProperty;
                    currentProperty = currentTree!.addChildProperty(childProperty);
                }
                break;
            }

            // When the token is an open bracket, then we enter into an array
            case SyntaxKind.OpenBracketToken: {

                // If the root tree beginning line number is not defined, then this open bracket is the first open bracket in the document
                if (rootTree.beginningLineNumber === undefined) {
                    rootTree.beginningLineNumber = scanner.getTokenStartLine();
                }

                // Suppose we are inside of an object, then the current array is associated to a key, and has already been created
                // We have the following configuration: {"a": "val", "array": [...], "b": "val"}
                // In that case navigate down to the child property
                if (currentContainerStack[currentContainerStack.length - 1] === Container.Object) {
                    currentTree = currentProperty;
                }
                // Suppose we are inside of an array, then since the current array is not associated to a key, it has not been created yet
                // We have the following configuration: ["a", [...], "b"]
                // In that case create the property and navigate down
                else if (currentContainerStack[currentContainerStack.length - 1] === Container.Array) {
                    const childProperty: PropertyTree = new PropertyTree(scanner.getTokenValue(), beginningLineNumber);
                    childProperty.noKeyName = true;
                    lastProperty = currentProperty;
                    currentProperty = currentTree!.addChildProperty(childProperty);
                }

                currentContainerStack.push(Container.Array);
                currentProperty!.type = Container.Array;
                beginningLineNumber = scanner.getTokenStartLine();
                beginningLineNumber++;
                break;
            }

            // When the token is an open brace, then we enter into an object
            case SyntaxKind.OpenBraceToken: {

                // If the root tree beginning line number is not defined, then this open brace is the first open brace in the document
                if (rootTree.beginningLineNumber === undefined) {
                    rootTree.beginningLineNumber = scanner.getTokenStartLine();
                }

                // 1. If we are inside of an objet, the current object is associated to a key and has already been created
                // We have the following configuration: {"a": "val", "object": {...}, "b": "val"}
                // 2. Otherwise the current object property is inside of an array, not associated to a key name and the property has not yet been created
                // We have the following configuration: ["a", {...}, "b"]
                else if (currentContainerStack[currentContainerStack.length - 1] === Container.Array) {
                    const childProperty: PropertyTree = new PropertyTree(scanner.getTokenValue(), beginningLineNumber);
                    childProperty.noKeyName = true;
                    lastProperty = currentProperty;
                    currentProperty = currentTree!.addChildProperty(childProperty);
                }

                currentProperty!.type = Container.Object;
                currentContainerStack.push(Container.Object);
                currentTree = currentProperty;
                beginningLineNumber = scanner.getTokenStartLine();
                beginningLineNumber++;
                break;
            }

            case SyntaxKind.CloseBracketToken: {
                endLineNumber = scanner.getTokenStartLine();
                currentContainerStack.pop();

                // If the last non-trivial non-comment token is a closing brace or bracket, then the currentProperty end line number has not been set yet so set it
                // The configuration considered is: [..., {}] or [..., []]
                if (currentProperty!.endLineNumber === undefined
                    && (lastNonTriviaNonCommentToken === SyntaxKind.CloseBraceToken
                        || lastNonTriviaNonCommentToken === SyntaxKind.CloseBracketToken)) {

                    currentProperty!.endLineNumber = endLineNumber - 1;
                    currentProperty!.lastProperty = true;
                    currentProperty!.lineWhereToAddComma = lineOfLastNonTriviaNonCommentToken;
                    currentProperty!.indexWhereToAddComa = endIndexOfLastNonTriviaNonCommentToken;
                    lastProperty = currentProperty;
                    currentProperty = currentProperty ? currentProperty.parent : undefined;
                    currentTree = currentProperty;
                }

                rootTree.endLineNumber = endLineNumber;
                beginningLineNumber = endLineNumber + 1;
                break;
            }
            case SyntaxKind.CloseBraceToken: {

                endLineNumber = scanner.getTokenStartLine();
                currentContainerStack.pop();

                // If we are not inside of an empty object and current property end line number has not yet been defined, define it
                if (lastNonTriviaNonCommentToken !== SyntaxKind.OpenBraceToken
                    && currentProperty!.endLineNumber === undefined) {

                    currentProperty!.endLineNumber = endLineNumber - 1;
                    // The current property is also the last property
                    currentProperty!.lastProperty = true;
                    // The last property of an object is associated with the line and index of where to add the comma, in case after sorting, it is no longer the last property
                    currentProperty!.lineWhereToAddComma = lineOfLastNonTriviaNonCommentToken;
                    currentProperty!.indexWhereToAddComa = endIndexOfLastNonTriviaNonCommentToken;
                    lastProperty = currentProperty;
                    currentProperty = currentProperty ? currentProperty.parent : undefined;
                    currentTree = currentProperty;
                }

                rootTree.endLineNumber = scanner.getTokenStartLine();
                beginningLineNumber = endLineNumber + 1;
                break;
            }

            case SyntaxKind.CommaToken: {

                endLineNumber = scanner.getTokenStartLine();

                // If the current container is an object or the current container is an array and the last non-trivia non-comment token is a closing brace or a closing bracket
                // Then update the end line number of the current property
                if (currentProperty!.endLineNumber === undefined
                    && (currentContainerStack[currentContainerStack.length - 1] === Container.Object
                        || (currentContainerStack[currentContainerStack.length - 1] === Container.Array
                            && (lastNonTriviaNonCommentToken === SyntaxKind.CloseBraceToken
                                || lastNonTriviaNonCommentToken === SyntaxKind.CloseBracketToken)))) {

                    currentProperty!.endLineNumber = endLineNumber;
                    // Store the line and the index of the comma in case it needs to be removed during the sorting
                    currentProperty!.commaIndex = scanner.getTokenOffset() - numberOfCharactersOnPreviousLines;
                    currentProperty!.commaLine = endLineNumber;
                }

                if (lastNonTriviaNonCommentToken === SyntaxKind.CloseBraceToken
                    || lastNonTriviaNonCommentToken === SyntaxKind.CloseBracketToken) {
                    lastProperty = currentProperty;
                    currentProperty = currentProperty ? currentProperty.parent : undefined;
                    currentTree = currentProperty;
                }

                beginningLineNumber = endLineNumber + 1;
                break;
            }

            case SyntaxKind.BlockCommentTrivia: {

                // If the last non trivia non-comment token is a comma and the block comment starts on the same line as the comma, then update the end line number of the current property. For example if:
                // 1. {}, /* ...
                // 2. ..*/
                // The the property on line 1 shoud end on line 2, not line 1
                // In the case we are in an array we update the end line number only if the second to last non-trivia non-comment token is a closing brace or bracket
                if (lastNonTriviaNonCommentToken === SyntaxKind.CommaToken
                    && lineOfLastNonTriviaNonCommentToken === scanner.getTokenStartLine()
                    && (currentContainerStack[currentContainerStack.length - 1] === Container.Array
                        && (secondToLastNonTriviaNonCommentToken === SyntaxKind.CloseBraceToken
                            || secondToLastNonTriviaNonCommentToken === SyntaxKind.CloseBracketToken)
                        || currentContainerStack[currentContainerStack.length - 1] === Container.Object)) {

                    if (currentContainerStack[currentContainerStack.length - 1] === Container.Array && (secondToLastNonTriviaNonCommentToken === SyntaxKind.CloseBraceToken || secondToLastNonTriviaNonCommentToken === SyntaxKind.CloseBracketToken) || currentContainerStack[currentContainerStack.length - 1] === Container.Object) {
                        currentProperty!.endLineNumber = undefined;
                        updateLastPropertyEndLineNumber = true;
                    }
                }

                // When the block comment follows an open brace or an open token, we have the following scenario:
                // { /**
                // ../
                // }
                // The block comment should be assigned to the open brace not the first property below it
                if ((lastNonTriviaNonCommentToken === SyntaxKind.OpenBraceToken
                    || lastNonTriviaNonCommentToken === SyntaxKind.OpenBracketToken)
                    && lineOfLastNonTriviaNonCommentToken === scanner.getTokenStartLine()) {
                    updateBeginningLineNumber = true;
                }

                break;
            }
        }

        // Update the last and second to last non-trivia non-comment tokens
        if (token !== SyntaxKind.LineBreakTrivia
            && token !== SyntaxKind.BlockCommentTrivia
            && token !== SyntaxKind.LineCommentTrivia
            && token !== SyntaxKind.Trivia) {

            secondToLastNonTriviaNonCommentToken = lastNonTriviaNonCommentToken;
            lastNonTriviaNonCommentToken = token;
            lineOfLastNonTriviaNonCommentToken = scanner.getTokenStartLine();
            endIndexOfLastNonTriviaNonCommentToken = scanner.getTokenOffset() + scanner.getTokenLength() - numberOfCharactersOnPreviousLines;
        }
    }
    return rootTree;
}

function sortJsoncDocument(jsonDocument: TextDocument, propertyTree: PropertyTree) {

    if (propertyTree.childrenProperties.length === 0) {
        return jsonDocument;
    }

    const sortedJsonDocument = TextDocument.create('test://test.json', 'json', 0, jsonDocument.getText());
    const queueToSort: SortingRange[] = [];
    updateSortingQueue(queueToSort, propertyTree, propertyTree.beginningLineNumber!);

    while (queueToSort.length > 0) {

        const dataToSort = queueToSort.shift();
        const propertyTreeArray: PropertyTree[] = dataToSort!.propertyTreeArray;
        let beginningLineNumber = dataToSort!.beginningLineNumber;

        for (let i = 0; i < propertyTreeArray.length; i++) {

            const propertyTree = propertyTreeArray[i];
            const range: Range = Range.create(Position.create(propertyTree.beginningLineNumber!, 0), Position.create(propertyTree.endLineNumber! + 1, 0));
            const jsonContentToReplace = jsonDocument.getText(range);
            const jsonDocumentToReplace = TextDocument.create('test://test.json', 'json', 0, jsonContentToReplace);

            if (propertyTree.lastProperty === true && i !== propertyTreeArray.length - 1) {
                const lineWhereToAddComma = propertyTree.lineWhereToAddComma! - propertyTree.beginningLineNumber!;
                const indexWhereToAddComma = propertyTree.indexWhereToAddComa!;
                const edit: TextDocumentContentChangeEvent = {
                    range: Range.create(Position.create(lineWhereToAddComma, indexWhereToAddComma), Position.create(lineWhereToAddComma, indexWhereToAddComma)),
                    text: ','
                };
                TextDocument.update(jsonDocumentToReplace, [edit], 1);
            } else if (propertyTree.lastProperty === false && i === propertyTreeArray.length - 1) {
                const commaIndex = propertyTree.commaIndex!;
                const commaLine = propertyTree.commaLine!;
                const lineWhereToRemoveComma = commaLine - propertyTree.beginningLineNumber!;
                const edit: TextDocumentContentChangeEvent = {
                    range: Range.create(Position.create(lineWhereToRemoveComma, commaIndex), Position.create(lineWhereToRemoveComma, commaIndex + 1)),
                    text: ''
                };
                TextDocument.update(jsonDocumentToReplace, [edit], 1);
            }
            const length = propertyTree.endLineNumber! - propertyTree.beginningLineNumber! + 1;
            const edit: TextDocumentContentChangeEvent = {
                range: Range.create(Position.create(beginningLineNumber, 0), Position.create(beginningLineNumber + length, 0)),
                text: jsonDocumentToReplace.getText()
            };
            TextDocument.update(sortedJsonDocument, [edit], 1);
            updateSortingQueue(queueToSort, propertyTree, beginningLineNumber);
            beginningLineNumber = beginningLineNumber + length;
        }
    }
    return sortedJsonDocument;
}

function updateSortingQueue(queue: any[], propertyTree: PropertyTree, beginningLineNumber: number) {
    if (propertyTree.childrenProperties.length === 0) {
        return;
    }
    if (propertyTree.type === Container.Object) {
        let minimumBeginningLineNumber = Infinity;
        for (const childProperty of propertyTree.childrenProperties) {
            if (childProperty.beginningLineNumber! < minimumBeginningLineNumber) {
                minimumBeginningLineNumber = childProperty.beginningLineNumber!;
            }
        }
        const diff = minimumBeginningLineNumber - propertyTree.beginningLineNumber!;
        beginningLineNumber = beginningLineNumber + diff;

        queue.push(new SortingRange(beginningLineNumber, propertyTree.childrenProperties));

    } else if (propertyTree.type === Container.Array) {
        for (const subObject of propertyTree.childrenProperties) {
            let minimumBeginningLineNumber = Infinity;
            for (const childProperty of subObject.childrenProperties) {
                if (childProperty.beginningLineNumber! < minimumBeginningLineNumber) {
                    minimumBeginningLineNumber = childProperty.beginningLineNumber!;
                }
            }
            const diff = minimumBeginningLineNumber - subObject.beginningLineNumber!;
            queue.push(new SortingRange(beginningLineNumber + subObject.beginningLineNumber! - propertyTree.beginningLineNumber! + diff, subObject.childrenProperties));
        }
    }
}

class SortingRange {
    beginningLineNumber: number;
    propertyTreeArray: PropertyTree[];

    constructor(beginningLineNumber: number, propertyTreeArray: PropertyTree[]) {
        this.beginningLineNumber = beginningLineNumber;
        this.propertyTreeArray = propertyTreeArray;
    }
}<|MERGE_RESOLUTION|>--- conflicted
+++ resolved
@@ -9,20 +9,11 @@
 import { format } from './format';
 import { PropertyTree, Container } from './propertyTree';
 
-<<<<<<< HEAD
-export function sort(documentToSort: TextDocument, formattingOptions: FormattingOptions): TextEdit[] {
-    const options = {
-        tabSize: formattingOptions.tabSize ? formattingOptions.tabSize : 4,
-        insertFinalNewline: formattingOptions.insertFinalNewline ? formattingOptions.insertFinalNewline : false,
-        insertSpaces: formattingOptions.insertFinalNewline ? formattingOptions.insertFinalNewline : true,
-=======
 export function sort(documentToSort: TextDocument, formattingOptions: SortOptions): TextEdit[] {
-    const options : FormattingOptions = { 
-		...formattingOptions,
->>>>>>> fd2d5a3f
+    const options: FormattingOptions = {
+        ...formattingOptions,
         keepLines: false, // keepLines must be false so that the properties are on separate lines for the sorting
     };
-
     const formattedJsonString: string = TextDocument.applyEdits(documentToSort, format(documentToSort, options, undefined));
     const formattedJsonDocument = TextDocument.create('test://test.json', 'json', 0, formattedJsonString);
     const jsonPropertyTree: PropertyTree = findJsoncPropertyTree(formattedJsonDocument);
