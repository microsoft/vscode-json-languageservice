/*---------------------------------------------------------------------------------------------
 *  Copyright (c) Microsoft Corporation. All rights reserved.
 *  Licensed under the MIT License. See License.txt in the project root for license information.
 *--------------------------------------------------------------------------------------------*/

import { JSONSchemaService, ResolvedSchema, UnresolvedSchema } from './jsonSchemaService';
import { JSONDocument } from '../parser/jsonParser';

import { TextDocument, ErrorCode, PromiseConstructor, Thenable, LanguageSettings, DocumentLanguageSettings, SeverityLevel, Diagnostic, DiagnosticSeverity, Range, JSONLanguageStatus } from '../jsonLanguageTypes';
import * as nls from 'vscode-nls';
import { JSONSchemaRef, JSONSchema } from '../jsonSchema';
import { isBoolean } from '../utils/objects';

const localize = nls.loadMessageBundle();

export class JSONValidation {

	private jsonSchemaService: JSONSchemaService;
	private promise: PromiseConstructor;

	private validationEnabled: boolean | undefined;
	private commentSeverity: DiagnosticSeverity | undefined;

	public constructor(jsonSchemaService: JSONSchemaService, promiseConstructor: PromiseConstructor) {
		this.jsonSchemaService = jsonSchemaService;
		this.promise = promiseConstructor;
		this.validationEnabled = true;
	}

	public configure(raw: LanguageSettings) {
		if (raw) {
			this.validationEnabled = raw.validate !== false;
			this.commentSeverity = raw.allowComments ? undefined : DiagnosticSeverity.Error;
		}
	}

	public doValidation(textDocument: TextDocument, jsonDocument: JSONDocument, documentSettings?: DocumentLanguageSettings, schema?: JSONSchema): Thenable<Diagnostic[]> {
		if (!this.validationEnabled) {
			return this.promise.resolve([]);
		}
		const diagnostics: Diagnostic[] = [];
		const added: { [signature: string]: boolean } = {};
		const addProblem = (problem: Diagnostic) => {
			// remove duplicated messages
			const signature = problem.range.start.line + ' ' + problem.range.start.character + ' ' + problem.message;
			if (!added[signature]) {
				added[signature] = true;
				diagnostics.push(problem);
			}
		};
		const getDiagnostics = (schema: ResolvedSchema | undefined) => {
			let trailingCommaSeverity = documentSettings?.trailingCommas ? toDiagnosticSeverity(documentSettings.trailingCommas) : DiagnosticSeverity.Error;
			let commentSeverity = documentSettings?.comments ? toDiagnosticSeverity(documentSettings.comments) : this.commentSeverity;
			let schemaValidation = documentSettings?.schemaValidation ? toDiagnosticSeverity(documentSettings.schemaValidation) : DiagnosticSeverity.Warning;
			let schemaRequest = documentSettings?.schemaRequest ? toDiagnosticSeverity(documentSettings.schemaRequest) : DiagnosticSeverity.Warning;

			if (schema) {
				if (schema.errors.length && jsonDocument.root && schemaRequest) {
					const astRoot = jsonDocument.root;
					const property = astRoot.type === 'object' ? astRoot.properties[0] : undefined;
					if (property && property.keyNode.value === '$schema') {
						const node = property.valueNode || property;
						const range = Range.create(textDocument.positionAt(node.offset), textDocument.positionAt(node.offset + node.length));
						addProblem(Diagnostic.create(range, schema.errors[0], schemaRequest, ErrorCode.SchemaResolveError));
					} else {
						const range = Range.create(textDocument.positionAt(astRoot.offset), textDocument.positionAt(astRoot.offset + 1));
						addProblem(Diagnostic.create(range, schema.errors[0], schemaRequest, ErrorCode.SchemaResolveError));
					}
				} else if (schemaValidation) {
					const semanticErrors = jsonDocument.validate(textDocument, schema.schema, schemaValidation);
					if (semanticErrors) {
						semanticErrors.forEach(addProblem);
					}
				}

				if (schemaAllowsComments(schema.schema)) {
					commentSeverity = undefined;
				}

				if (schemaAllowsTrailingCommas(schema.schema)) {
					trailingCommaSeverity = undefined;
				}
			}

			for (const p of jsonDocument.syntaxErrors) {
				if (p.code === ErrorCode.TrailingComma) {
					if (typeof trailingCommaSeverity !== 'number') {
						continue;
					}
					p.severity = trailingCommaSeverity;
				}
				addProblem(p);
			}

			if (typeof commentSeverity === 'number') {
				const message = localize('InvalidCommentToken', 'Comments are not permitted in JSON.');
				jsonDocument.comments.forEach(c => {
					addProblem(Diagnostic.create(c, message, commentSeverity, ErrorCode.CommentNotPermitted));
				});
			}
			return diagnostics;
		};

		if (schema) {
			const id = schema.id || ('schemaservice://untitled/' + idCounter++);
<<<<<<< HEAD
			const handle = this.jsonSchemaService.registerExternalSchema(id, [], schema);
			return handle.getResolvedSchema().then(resolvedSchema => {
=======
			return this.jsonSchemaService.resolveSchemaContent(new UnresolvedSchema(schema), id, new Set()).then(resolvedSchema => {
>>>>>>> 7d9158a2
				return getDiagnostics(resolvedSchema);
			});
		}
		return this.jsonSchemaService.getSchemaForResource(textDocument.uri, jsonDocument).then(schema => {
			return getDiagnostics(schema);
		});
	}

	public getLanguageStatus(textDocument: TextDocument, jsonDocument: JSONDocument): JSONLanguageStatus {
		return { schemas: this.jsonSchemaService.getSchemaURIsForResource(textDocument.uri, jsonDocument) };
	}
}

let idCounter = 0;

function schemaAllowsComments(schemaRef: JSONSchemaRef): boolean | undefined {
	if (schemaRef && typeof schemaRef === 'object') {
		if (isBoolean(schemaRef.allowComments)) {
			return schemaRef.allowComments;
		}
		if (schemaRef.allOf) {
			for (const schema of schemaRef.allOf) {
				const allow = schemaAllowsComments(schema);
				if (isBoolean(allow)) {
					return allow;
				}
			}
		}
	}
	return undefined;
}

function schemaAllowsTrailingCommas(schemaRef: JSONSchemaRef): boolean | undefined {
	if (schemaRef && typeof schemaRef === 'object') {
		if (isBoolean(schemaRef.allowTrailingCommas)) {
			return schemaRef.allowTrailingCommas;
		}
		const deprSchemaRef = schemaRef as any;
		if (isBoolean(deprSchemaRef['allowsTrailingCommas'])) { // deprecated
			return deprSchemaRef['allowsTrailingCommas'];
		}
		if (schemaRef.allOf) {
			for (const schema of schemaRef.allOf) {
				const allow = schemaAllowsTrailingCommas(schema);
				if (isBoolean(allow)) {
					return allow;
				}
			}
		}
	}
	return undefined;
}

function toDiagnosticSeverity(severityLevel: SeverityLevel | undefined): DiagnosticSeverity | undefined {
	switch (severityLevel) {
		case 'error': return DiagnosticSeverity.Error;
		case 'warning': return DiagnosticSeverity.Warning;
		case 'ignore': return undefined;
	}
	return undefined;
}<|MERGE_RESOLUTION|>--- conflicted
+++ resolved
@@ -103,12 +103,8 @@
 
 		if (schema) {
 			const id = schema.id || ('schemaservice://untitled/' + idCounter++);
-<<<<<<< HEAD
 			const handle = this.jsonSchemaService.registerExternalSchema(id, [], schema);
 			return handle.getResolvedSchema().then(resolvedSchema => {
-=======
-			return this.jsonSchemaService.resolveSchemaContent(new UnresolvedSchema(schema), id, new Set()).then(resolvedSchema => {
->>>>>>> 7d9158a2
 				return getDiagnostics(resolvedSchema);
 			});
 		}
