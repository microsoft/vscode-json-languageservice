--- conflicted
+++ resolved
@@ -8,11 +8,7 @@
 import { URI } from 'vscode-uri';
 import * as Strings from '../utils/strings';
 import * as Parser from '../parser/jsonParser';
-<<<<<<< HEAD
 import { SchemaRequestService, WorkspaceContextService, PromiseConstructor, Thenable, MatchingSchema, TextDocument } from '../jsonLanguageTypes';
-=======
-import { SchemaRequestService, WorkspaceContextService, PromiseConstructor, Thenable } from '../jsonLanguageTypes';
->>>>>>> ded47570
 
 import * as nls from 'vscode-nls';
 
@@ -291,19 +287,6 @@
 		return hasChanges;
 	}
 
-<<<<<<< HEAD
-	private normalizeId(id: string) {
-		// remove trailing '#', normalize drive capitalization
-		try {
-			return URI.parse(id).toString();
-		} catch (e) {
-			return id;
-		}
-
-	}
-
-=======
->>>>>>> ded47570
 	public setSchemaContributions(schemaContributions: ISchemaContributions): void {
 		if (schemaContributions.schemas) {
 			const schemas = schemaContributions.schemas;
@@ -622,16 +605,6 @@
 
 }
 
-function normalizeId(id: string): string {
-	// remove trailing '#', normalize drive capitalization
-	try {
-		return URI.parse(id).toString();
-	} catch (e) {
-		return id;
-	}
-
-}
-
 function toDisplayString(url: string) {
 	try {
 		const uri = URI.parse(url);
